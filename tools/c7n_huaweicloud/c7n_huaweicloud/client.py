--- conflicted
+++ resolved
@@ -73,8 +73,6 @@
 from huaweicloudsdkorganizations.v1 import OrganizationsClient, ListAccountsRequest, \
     ListOrganizationalUnitsRequest, ListPoliciesRequest
 from huaweicloudsdkorganizations.v1.region.organizations_region import OrganizationsRegion
-
-
 from huaweicloudsdksecmaster.v2 import ListWorkspacesRequest, SecMasterClient
 from huaweicloudsdksecmaster.v2.region.secmaster_region import SecMasterRegion
 
@@ -330,16 +328,13 @@
                 .with_credentials(globalCredentials)
                 .with_region(CocRegion.value_of("cn-north-4"))
                 .build()
-<<<<<<< HEAD
+            )
         elif service in ['org-policy', 'org-unit', 'org-account']:
             globalCredentials = GlobalCredentials(self.ak, self.sk)
             client = OrganizationsClient.new_builder() \
                 .with_credentials(globalCredentials) \
                 .with_region(OrganizationsRegion.CN_NORTH_4) \
                 .build()
-=======
-            )
->>>>>>> affdb593
 
         return client
 
@@ -360,7 +355,6 @@
             request = True
         elif service == "ces":
             request = ListAlarmRulesRequest()
-<<<<<<< HEAD
         elif service == 'org-policy':
             request = ListPoliciesRequest()
         elif service == 'org-unit':
@@ -369,9 +363,6 @@
             request = ListAccountsRequest()
 
         elif service == 'kms':
-=======
-        elif service == "kms":
->>>>>>> affdb593
             request = ListKeysRequest()
             request.body = ListKeysRequestBody(key_spec="ALL")
         elif service == "functiongraph":
