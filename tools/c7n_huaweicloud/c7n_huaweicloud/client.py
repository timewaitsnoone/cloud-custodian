# Copyright The Cloud Custodian Authors.
# SPDX-License-Identifier: Apache-2.0

import logging
import os
import sys

from huaweicloudsdkconfig.v1 import ConfigClient, ShowTrackerConfigRequest
from huaweicloudsdkconfig.v1.region.config_region import ConfigRegion
from huaweicloudsdkcore.auth.credentials import BasicCredentials, GlobalCredentials
from huaweicloudsdkecs.v2 import EcsClient, ListServersDetailsRequest
from huaweicloudsdkecs.v2.region.ecs_region import EcsRegion
from huaweicloudsdkevs.v2 import EvsClient, ListVolumesRequest
from huaweicloudsdkevs.v2.region.evs_region import EvsRegion
from huaweicloudsdkiam.v3 import IamClient
from huaweicloudsdkiam.v3.region.iam_region import IamRegion
from huaweicloudsdkvpc.v2 import ListSecurityGroupsRequest
from huaweicloudsdkvpc.v2.vpc_client import VpcClient as VpcClientV2
from huaweicloudsdkvpc.v3.region.vpc_region import VpcRegion
from huaweicloudsdkvpc.v3.vpc_client import VpcClient as VpcClientV3
from huaweicloudsdkfunctiongraph.v2 import FunctionGraphClient, ListFunctionsRequest
from huaweicloudsdkfunctiongraph.v2.region.functiongraph_region import FunctionGraphRegion
from huaweicloudsdktms.v1 import TmsClient
from huaweicloudsdktms.v1.region.tms_region import TmsRegion
from huaweicloudsdklts.v2 import LtsClient, ListTransfersRequest
from huaweicloudsdklts.v2.region.lts_region import LtsRegion
from huaweicloudsdkdeh.v1 import DeHClient, ListDedicatedHostsRequest
from huaweicloudsdkdeh.v1.region.deh_region import DeHRegion
from huaweicloudsdkobs.v1.region.obs_region import ObsRegion
from obs import ObsClient
from huaweicloudsdkces.v2 import CesClient, ListAlarmRulesRequest
from huaweicloudsdkces.v2.region.ces_region import CesRegion
from huaweicloudsdkkms.v2 import KmsClient, ListKeysRequest, ListKeysRequestBody
from huaweicloudsdkkms.v2.region.kms_region import KmsRegion
from huaweicloudsdkeg.v1 import EgClient
from huaweicloudsdkeg.v1.region.eg_region import EgRegion
from huaweicloudsdkelb.v3.region.elb_region import ElbRegion
from huaweicloudsdkelb.v3 import ElbClient, ListLoadBalancersRequest, ListListenersRequest
from huaweicloudsdkeip.v3.region.eip_region import EipRegion
from huaweicloudsdkeip.v3 import EipClient
from huaweicloudsdkgeip.v3.region.geip_region import GeipRegion
from huaweicloudsdkgeip.v3 import GeipClient
from huaweicloudsdkims.v2.region.ims_region import ImsRegion
from huaweicloudsdkims.v2 import ImsClient, ListImagesRequest
from huaweicloudsdkcbr.v1.region.cbr_region import CbrRegion
from huaweicloudsdkcbr.v1 import CbrClient
from huaweicloudsdksmn.v2.region.smn_region import SmnRegion
from huaweicloudsdksmn.v2 import SmnClient, ListTopicsRequest
from huaweicloudsdknat.v2.region.nat_region import NatRegion
from huaweicloudsdknat.v2 import ListNatGatewaysRequest, NatClient, \
    ListNatGatewaySnatRulesRequest, ListNatGatewayDnatRulesRequest
from huaweicloudsdkcts.v3 import CtsClient, ListTrackersRequest, ListNotificationsRequest
from huaweicloudsdkcts.v3.region.cts_region import CtsRegion
from huaweicloudsdkcbr.v1 import ListBackupsRequest, ListVaultRequest
from huaweicloudsdksfsturbo.v1 import SFSTurboClient, ListSharesRequest
from huaweicloudsdksfsturbo.v1.region.sfsturbo_region import SFSTurboRegion
<<<<<<< HEAD
from huaweicloudsdkorganizations.v1 import OrganizationsClient, ListAccountsRequest, \
    ListOrganizationalUnitsRequest, ListPoliciesRequest
from huaweicloudsdkorganizations.v1.region.organizations_region import OrganizationsRegion

=======
from huaweicloudsdkcoc.v1 import CocClient, ListInstanceCompliantRequest
from huaweicloudsdkcoc.v1.region.coc_region import CocRegion
>>>>>>> 497c8af3

log = logging.getLogger('custodian.huaweicloud.client')


class Session:
    """Session"""

    def __init__(self, options=None):
        self.region = os.getenv('HUAWEI_DEFAULT_REGION')
        self.token = None
        if not self.region:
            log.error('No default region set. Specify a default via HUAWEI_DEFAULT_REGION')
            sys.exit(1)

        if options is not None:
            self.ak = options.get('SecurityAccessKey')
            self.sk = options.get('SecuritySecretKey')
            self.token = options.get('SecurityToken')
        self.ak = os.getenv('HUAWEI_ACCESS_KEY_ID') or self.ak
        if self.ak is None:
            log.error('No access key id set. '
                      'Specify a default via HUAWEI_ACCESS_KEY_ID or context')
            sys.exit(1)

        self.sk = os.getenv('HUAWEI_SECRET_ACCESS_KEY') or self.sk
        if self.sk is None:
            log.error('No secret access key set. '
                      'Specify a default via HUAWEI_SECRET_ACCESS_KEY or context')
            sys.exit(1)

    def client(self, service):
        credentials = BasicCredentials(self.ak, self.sk, os.getenv('HUAWEI_PROJECT_ID')) \
            .with_security_token(self.token)
        globalCredentials = GlobalCredentials(self.ak, self.sk).with_security_token(self.token)
        if service == 'vpc':
            client = VpcClientV3.new_builder() \
                .with_credentials(credentials) \
                .with_region(VpcRegion.value_of(self.region)) \
                .build()
        elif service == 'vpc_v2':
            client = VpcClientV2.new_builder() \
                .with_credentials(credentials) \
                .with_region(VpcRegion.value_of(self.region)) \
                .build()
        elif service == 'ecs':
            client = EcsClient.new_builder() \
                .with_credentials(credentials) \
                .with_region(EcsRegion.value_of(self.region)) \
                .build()
        elif service == 'evs':
            client = EvsClient.new_builder() \
                .with_credentials(credentials) \
                .with_region(EvsRegion.value_of(self.region)) \
                .build()
        elif service == 'lts-transfer':
            client = LtsClient.new_builder() \
                .with_credentials(credentials) \
                .with_region(LtsRegion.value_of(self.region)) \
                .build()
        elif service == 'tms':
            client = TmsClient.new_builder() \
                .with_credentials(globalCredentials) \
                .with_region(TmsRegion.value_of("cn-north-4")) \
                .build()
        elif service == 'cbr':
            client = CbrClient.new_builder() \
                .with_credentials(credentials) \
                .with_region(CbrRegion.value_of(self.region)) \
                .build()
        elif service == 'iam':
            client = IamClient.new_builder() \
                .with_credentials(globalCredentials) \
                .with_region(IamRegion.value_of(self.region)) \
                .build()
        elif service == 'config':
            client = ConfigClient.new_builder() \
                .with_credentials(globalCredentials) \
                .with_region(ConfigRegion.value_of("cn-north-4")) \
                .build()
        elif service == 'deh':
            client = DeHClient.new_builder() \
                .with_credentials(credentials) \
                .with_region(DeHRegion.value_of(self.region)) \
                .build()
        elif service == "obs":
            client = ObsClient(access_key_id=self.ak, secret_access_key=self.sk,
                                server=ObsRegion.value_of(self.region).endpoint)
        elif service == 'ces':
            client = CesClient.new_builder() \
                .with_credentials(credentials) \
                .with_region(CesRegion.value_of(self.region)) \
                .build()
        elif service == 'smn':
            client = SmnClient.new_builder() \
                .with_credentials(credentials) \
                .with_region(SmnRegion.value_of(self.region)) \
                .build()
        elif service == 'kms':
            client = KmsClient.new_builder() \
                .with_credentials(credentials) \
                .with_region(KmsRegion.value_of(self.region)) \
                .build()
        elif service == 'functiongraph':
            client = FunctionGraphClient.new_builder() \
                .with_credentials(credentials) \
                .with_region(FunctionGraphRegion.value_of(self.region)) \
                .build()
        elif service == 'eg':
            client = EgClient.new_builder() \
                .with_credentials(credentials) \
                .with_region(EgRegion.value_of(self.region)) \
                .build()
        elif service in ['elb_loadbalancer', 'elb_listener']:
            client = ElbClient.new_builder() \
                .with_credentials(credentials) \
                .with_region(ElbRegion.value_of(self.region)) \
                .build()
        elif service == 'eip':
            client = EipClient.new_builder() \
                .with_credentials(credentials) \
                .with_region(EipRegion.value_of(self.region)) \
                .build()
        elif service == 'geip':
            client = GeipClient.new_builder() \
                .with_credentials(credentials) \
                .with_region(GeipRegion.value_of(self.region)) \
                .build()
        elif service == 'ims':
            client = ImsClient.new_builder() \
                .with_credentials(credentials) \
                .with_region(ImsRegion.value_of(self.region)) \
                .build()
        elif service == 'cbr-backup' or service == 'cbr-vault' or service == 'cbr-policy':
            client = CbrClient.new_builder() \
                .with_credentials(credentials) \
                .with_region(CbrRegion.value_of(self.region)) \
                .build()
        elif service == 'smn':
            client = SmnClient.new_builder() \
                .with_credentials(credentials) \
                .with_region(SmnRegion.value_of(self.region)) \
                .build()
        elif service in ['nat_gateway', 'nat_snat_rule', 'nat_dnat_rule']:
            client = NatClient.new_builder() \
                .with_credentials(credentials) \
                .with_region(NatRegion.value_of(self.region)) \
                .build()
        elif service == 'cts-tracker':
            client = CtsClient.new_builder() \
                .with_credentials(credentials) \
                .with_region(CtsRegion.value_of(self.region)) \
                .build()
        elif service == 'cts-notification-smn':
            client = CtsClient.new_builder() \
                .with_credentials(credentials) \
                .with_region(CtsRegion.value_of(self.region)) \
                .build()
        elif service == 'cts-notification-func':
            client = CtsClient.new_builder() \
                .with_credentials(credentials) \
                .with_region(CtsRegion.value_of(self.region)) \
                .build()
        elif service == "sfsturbo":
            client = SFSTurboClient.new_builder() \
                .with_credentials(credentials) \
                .with_region(SFSTurboRegion.value_of(self.region)) \
                .build()
        elif service == 'cbr':
            client = CbrClient.new_builder() \
                .with_credentials(credentials) \
                .with_region(CbrRegion.value_of(self.region)) \
                .build()
<<<<<<< HEAD
        elif service in ['org-policy', 'org-unit', 'org-account']:
            globalCredentials = GlobalCredentials(self.ak, self.sk)
            client = OrganizationsClient.new_builder() \
                .with_credentials(globalCredentials) \
                .with_region(OrganizationsRegion.CN_NORTH_4) \
                .build()
=======
        elif service == 'coc':
            client = CocClient.new_builder() \
                .with_credentials(globalCredentials) \
                .with_region(CocRegion.value_of("cn-north-4")) \
                .build()

>>>>>>> 497c8af3
        return client

    def request(self, service):
        if service == 'vpc' or service == 'vpc_v2':
            request = ListSecurityGroupsRequest()
        elif service == 'evs':
            request = ListVolumesRequest()
        elif service == 'lts-transfer':
            request = ListTransfersRequest()
        elif service == 'config':
            request = ShowTrackerConfigRequest()
        elif service == 'ecs':
            request = ListServersDetailsRequest()
        elif service == 'deh':
            request = ListDedicatedHostsRequest()
        elif service == 'obs':
            request = True
        elif service == 'ces':
            request = ListAlarmRulesRequest()
        elif service == 'org-policy':
            request = ListPoliciesRequest()
        elif service == 'org-unit':
            request = ListOrganizationalUnitsRequest()
        elif service == 'org-account':
            request = ListAccountsRequest()

        elif service == 'kms':
            request = ListKeysRequest()
            request.body = ListKeysRequestBody(
                key_spec="ALL"
            )
        elif service == 'functiongraph':
            request = ListFunctionsRequest()
        elif service == 'elb_loadbalancer':
            request = ListLoadBalancersRequest()
        elif service == 'elb_listener':
            request = ListListenersRequest()
        elif service == 'ims':
            request = ListImagesRequest()
        elif service == 'smn':
            request = ListTopicsRequest()
        elif service == 'nat_gateway':
            request = ListNatGatewaysRequest()
        elif service == 'nat_snat_rule':
            request = ListNatGatewaySnatRulesRequest()
        elif service == 'nat_dnat_rule':
            request = ListNatGatewayDnatRulesRequest()
        elif service == 'cts-tracker':
            request = ListTrackersRequest()
        elif service == 'cts-notification-smn':
            request = ListNotificationsRequest()
            request.notification_type = "smn"
        elif service == 'cts-notification-func':
            request = ListNotificationsRequest()
            request.notification_type = "fun"
        elif service == 'cbr-backup':
            request = ListBackupsRequest()
        elif service == 'cbr-vault':
            request = ListVaultRequest()
        elif service == 'sfsturbo':
            request = ListSharesRequest()
        elif service == 'coc':
            request = ListInstanceCompliantRequest()

        return request<|MERGE_RESOLUTION|>--- conflicted
+++ resolved
@@ -54,15 +54,12 @@
 from huaweicloudsdkcbr.v1 import ListBackupsRequest, ListVaultRequest
 from huaweicloudsdksfsturbo.v1 import SFSTurboClient, ListSharesRequest
 from huaweicloudsdksfsturbo.v1.region.sfsturbo_region import SFSTurboRegion
-<<<<<<< HEAD
+from huaweicloudsdkcoc.v1 import CocClient, ListInstanceCompliantRequest
+from huaweicloudsdkcoc.v1.region.coc_region import CocRegion
 from huaweicloudsdkorganizations.v1 import OrganizationsClient, ListAccountsRequest, \
     ListOrganizationalUnitsRequest, ListPoliciesRequest
 from huaweicloudsdkorganizations.v1.region.organizations_region import OrganizationsRegion
 
-=======
-from huaweicloudsdkcoc.v1 import CocClient, ListInstanceCompliantRequest
-from huaweicloudsdkcoc.v1.region.coc_region import CocRegion
->>>>>>> 497c8af3
 
 log = logging.getLogger('custodian.huaweicloud.client')
 
@@ -235,21 +232,18 @@
                 .with_credentials(credentials) \
                 .with_region(CbrRegion.value_of(self.region)) \
                 .build()
-<<<<<<< HEAD
+        elif service == 'coc':
+            client = CocClient.new_builder() \
+                .with_credentials(globalCredentials) \
+                .with_region(CocRegion.value_of("cn-north-4")) \
+                .build()
         elif service in ['org-policy', 'org-unit', 'org-account']:
             globalCredentials = GlobalCredentials(self.ak, self.sk)
             client = OrganizationsClient.new_builder() \
                 .with_credentials(globalCredentials) \
                 .with_region(OrganizationsRegion.CN_NORTH_4) \
                 .build()
-=======
-        elif service == 'coc':
-            client = CocClient.new_builder() \
-                .with_credentials(globalCredentials) \
-                .with_region(CocRegion.value_of("cn-north-4")) \
-                .build()
-
->>>>>>> 497c8af3
+
         return client
 
     def request(self, service):
